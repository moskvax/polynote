const MonacoWebpackPlugin = require('monaco-editor-webpack-plugin');
const CopyWebpackPlugin = require('copy-webpack-plugin')
const path = require('path');

module.exports = {
  entry: './polynote/main.js',
  output: {
    path: path.resolve(__dirname, 'dist'),
    filename: 'app.js'
  },
  module: {
    rules: [{
      test: /\.css$/,
      use: ['style-loader', 'css-loader']
    }]
  },
  plugins: [
    new MonacoWebpackPlugin({
	    languages: ['clojure', 'java', 'markdown', 'python', 'r', 'ruby', 'json', 'sql', 'swift']
    }),
<<<<<<< HEAD
    new CopyWebpackPlugin(['index.html', { from: 'style', to: 'style' }])
=======
    new CopyWebpackPlugin([
      'index.html',
      { from: 'style', to: 'style' },
      {from: 'latex-editor.html', to: 'latex-editor.html'},
      {from: 'favicon.ico', to: 'favicon.ico'},
    ])
>>>>>>> e518130c
  ],
  mode: "development"
};<|MERGE_RESOLUTION|>--- conflicted
+++ resolved
@@ -18,16 +18,11 @@
     new MonacoWebpackPlugin({
 	    languages: ['clojure', 'java', 'markdown', 'python', 'r', 'ruby', 'json', 'sql', 'swift']
     }),
-<<<<<<< HEAD
-    new CopyWebpackPlugin(['index.html', { from: 'style', to: 'style' }])
-=======
     new CopyWebpackPlugin([
       'index.html',
       { from: 'style', to: 'style' },
-      {from: 'latex-editor.html', to: 'latex-editor.html'},
-      {from: 'favicon.ico', to: 'favicon.ico'},
+      { from: 'favicon.ico', to: 'favicon.ico' },
     ])
->>>>>>> e518130c
   ],
   mode: "development"
 };