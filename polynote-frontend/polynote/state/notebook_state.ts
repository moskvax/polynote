--- conflicted
+++ resolved
@@ -1,8 +1,4 @@
-<<<<<<< HEAD
-import {NoUpdate, StateHandler, StateView} from "./state_handler";
-=======
 import {Disposable, NoUpdate, StateHandler, StateView} from "./state_handler";
->>>>>>> d51f7638
 import {
     ClientResult, CompileErrors,
     Output,
@@ -10,11 +6,7 @@
     ResultValue, RuntimeError,
     ServerErrorWithCause
 } from "../data/result";
-<<<<<<< HEAD
-import {CompletionCandidate, HandleData, ModifyStream, NotebookUpdate, Signatures} from "../data/messages";
-=======
 import {CompletionCandidate, HandleData, ModifyStream, NotebookUpdate, Signatures, TaskStatus} from "../data/messages";
->>>>>>> d51f7638
 import {CellComment, CellMetadata, NotebookCell, NotebookConfig} from "../data/data";
 import {KernelState} from "./kernel_state";
 import {ContentEdit} from "../data/content_edit";
@@ -22,8 +14,6 @@
 import {deepEquals, diffArray, equalsByKey, mapValues} from "../util/helpers";
 import * as messages from "../data/messages";
 import {IgnoreServerUpdatesWrapper} from "../messaging/receiver";
-<<<<<<< HEAD
-=======
 import {NotebookMessageDispatcher} from "../messaging/dispatcher";
 import {availableResultValues} from "../interpreter/client_interpreter";
 
@@ -35,7 +25,6 @@
     }
     return result;
 }
->>>>>>> d51f7638
 
 export interface CellState {
     id: number,
@@ -109,8 +98,6 @@
         return deepEquals(s1, s2)
     }
 
-<<<<<<< HEAD
-=======
     availableValuesAt(id: number, dispatcher: NotebookMessageDispatcher): Record<string, ResultValue> {
         return availableResultValues(this.state.kernel.symbols, this, dispatcher, id);
     }
@@ -119,7 +106,6 @@
         return this.view("kernel").mapView("symbols", symbols => availableResultValues(symbols, this, dispatcher, id));
     }
 
->>>>>>> d51f7638
     getCellIndex(cellId: number, cellOrder: number[] = this.state.cellOrder): number | undefined {
         return cellOrder.indexOf(cellId)
     }
@@ -266,8 +252,6 @@
                     resolve()
                 }
             }, this)
-<<<<<<< HEAD
-=======
         })
     }
 
@@ -288,7 +272,6 @@
                     resolve();
                 }
             }, disposer)
->>>>>>> d51f7638
         })
     }
 }
@@ -325,11 +308,7 @@
         if (update.localVersion !== this.localVersion) {
             throw new Error(`Update Version mismatch! Update had ${update.localVersion}, but I had ${this.localVersion}`)
         }
-<<<<<<< HEAD
-        this.edits = this.edits.push(update.localVersion, update)
-=======
         this.edits.push(update.localVersion, update)
->>>>>>> d51f7638
         this.update(s => [...s, update])
     }
 
@@ -395,16 +374,7 @@
         this.cellWatchers[id] = handler
         handler.view("output").addObserver((newOutput, oldOutput, source) => {
             const added = diffArray(oldOutput, newOutput)[1]
-            added.forEach(o => {
-<<<<<<< HEAD
-                this.setCellOutput(id, o)
-            })
-        }, this)
-
-=======
-                console.log("got new output! Gonna send it to the server", id, o, o instanceof Output)
-                this.addUpdate(new messages.SetCellOutput(this.globalVersion, this.localVersion, id, o))
-            })
+            added.forEach(o => this.setCellOutput(id, o))
         }, this)
 
         new IgnoreServerUpdatesWrapper(handler.view("results")).addObserver((newResults) => {
@@ -415,7 +385,6 @@
             }
         }, this)
 
->>>>>>> d51f7638
         handler.view("language").addObserver(lang => {
             this.addUpdate(new messages.SetCellLanguage(this.globalVersion, this.localVersion, id, lang))
         }, this)
