'use strict';

import * as fastEquals from 'fast-deep-equal/es6';
import {StateHandler} from "../state/state_handler";
import match, {Extractable, Matcher} from "./match";

export function deepEquals<T>(a: T, b: T, ignoreKeys?: (keyof T)[]): boolean {
    if ((a === undefined && b !== undefined) || (b === undefined && a !== undefined)) {
        return false;
    }
    if ((a === null && b !== null) || (b === null && a !== null)) {
        return false;
    }
    if (ignoreKeys && a && b) {
        a = ignoreKeys.reduce((acc: T, key: keyof T) => {
            return removeKeys(acc, key)
        }, a)
        b = ignoreKeys.reduce((acc: T, key: keyof T) => {
            return removeKeys(acc, key)
        }, b)
    }
    return fastEquals(a, b)
}

// Shallow Equality that handles empty objects / arrays
export function shallowEquals<T>(a: T, b: T): boolean {
    if (a === b) return true

    if (isObject(a) && isObject(b) && isEmpty(a) && isEmpty(b)) {
        return true
    }

    return Array.isArray(a) && Array.isArray(b) && isEmpty(a) && isEmpty(b);

}

//*********************
//* Object helpers
//*********************

// Checks if variable is an object (and not an array, even though arrays are technically objects). Maybe there's a more correct name for this method.
export function isObject(obj: any): obj is object {
    return obj && typeof obj === "object" && !Array.isArray(obj)
}

export function isEmpty(obj: object): boolean {
    return obj && Object.keys(obj).length === 0
}

export function diffArray<T>(a: T[], b: T[], equals: (a: T, b: T) => boolean = (a: T, b: T) => deepEquals(a, b)): [T[], T[]] {
    const aNotB = a.filter(x => b.findIndex(el => equals(x, el)) === -1);
    const bNotA = b.filter(x => a.findIndex(el => equals(x, el)) === -1);
    return [aNotB, bNotA]
}

export function changedKeys<T extends Record<string, any>>(oldT: T, newT: T): (keyof T)[] {
    if (deepEquals(oldT, newT)) {
        return []
    } else {
        return Object.keys(oldT).reduce((acc: string[], next: string) => {
            if (!deepEquals(oldT[next], newT[next])) {
                acc.push(next)
            }
            return acc
        }, [])
    }
}

export function deepFreeze<T>(obj: T) {
    function go(obj: T) {
        if (obj instanceof StateHandler) {
            throw new Error("Attempting to freeze a StateHandler – is there a StateHandler embedded in the state?")
        }
        if (obj && typeof obj === "object") {
            Object.values(obj).forEach(v => go(v))
            return Object.isFrozen(obj) ? obj : Object.freeze(obj)
        } else {
            return obj
        }
    }

    return go(obj)
}

export function deepCopy<T>(obj: T, keepFrozen: boolean = false): T {
    if (obj instanceof Array) {
        return [...obj].map(item => deepCopy(item)) as any as T;
    } else if (obj === null || typeof obj === 'undefined') {
        return obj;
    } else if (typeof obj === 'object' && (!keepFrozen || !Object.isFrozen(obj))) {
        const result: any = {};
        const objAny = obj as any;
        for (let key of Object.getOwnPropertyNames(objAny)) {
            result[key] = deepCopy(objAny[key]);
        }
        Object.setPrototypeOf(result, Object.getPrototypeOf(obj));
        return result as T;
    }
    return obj;
}

export function equalsByKey<A, B>(a: A, b: B, keys: NonEmptyArray<(keyof A & keyof B)>): boolean {
    return keys.every(k => {
        if (k in a && k in b) {
            return deepEquals(a[k], b[k] as any) // TODO: is there a way to fiddle with the types so this works without any?
        } else return false
    })
}

export function removeKeys<T>(obj: T, k: (keyof T)[] | keyof T): T {
    let keyStrings: string[];
    if (k instanceof Array) {
        keyStrings = k.map(key => key.toString())
    } else {
        keyStrings = [k.toString()]
    }
    return Object.keys(obj).reduce((acc: T, key: string) => {
        if (! keyStrings.includes(key)) {
            return { ...acc, [key]: obj[key as keyof T] }
        }

        return acc
    }, {} as T)
}

export function mapValues<V, U>(obj:{ [K in PropertyKey]: V }, f: (x: V) => U): { [K in PropertyKey]: U } {
    return Object.fromEntries(Object.entries(obj).map(([k, v]) => [k, f(v)]))
}

//*********************
//* Array helpers
//*********************

export function arrInsert<T>(arr: T[], idx: number, t: T) {
    if (idx > -1) {
        return [...arr.slice(0, idx), t, ...arr.slice(idx)]
    } else return [t, ...arr]
}

export function arrReplace<T>(arr: T[], idx: number, t: T) {
    if (idx > -1) {
        return [...arr.slice(0, idx), t, ...arr.slice(idx + 1)]
    } else return [t, ...arr]
}

export function arrDelete<T>(arr: T[], idx: number) {
    if (idx > -1) {
        return [...arr.slice(0, idx), ...arr.slice(idx + 1)]
    } else return arr
}

export function arrDeleteFirstItem<T>(arr: T[], item: T) {
    const idx = isObject(item) || Array.isArray(item)
        ? arr.findIndex(i => deepEquals(i, item))
        : arr.indexOf(item)

    if (idx >= 0) {
        return [...arr.slice(0, idx), ...arr.slice(idx + 1)]
    } else return arr
}

export function unzip<A, B>(arr: [A, B][]): [A[], B[]] {
    return arr.reduce<[A[], B[]]>(([as, bs], [a, b]) => {
        return [[...as, a], [...bs, b]]
    }, [[], []])
}

export function unzip3<A, B, C>(arr: [A, B, C][]): [A[], B[], C[]] {
    return arr.reduce<[A[], B[], C[]]>(([as, bs, cs], [a, b, c]) => {
        return [[...as, a], [...bs, b], [...cs, c]]
    }, [[], [], []])
}

export function collect<T, U>(arr: T[], fun: (t: T) => U | undefined | null): U[] {
    return arr.flatMap(t => {
        const newT = fun(t)
        if (newT !== undefined && newT !== null) {
            return [newT]
        } else return []
    })
}

<<<<<<< HEAD
=======
export function collectMatch<T, R>(arr: T[], fn: (matcher: Matcher<T>) => Matcher<T, R>): R[] {
    const result: R[] = [];
    arr.forEach(value => {
        const matched = fn(new Matcher(value)).orUndefined;
        if (matched) {
            result.push(matched);
        }
    })
    return result;
}

export function collectInstances<T, R extends T>(arr: T[], constructor: new (...args: any[]) => R): R[] {
    const result: R[] = [];
    arr.forEach(t => {
        if (t instanceof constructor) {
            result.push(t);
        }
    });
    return result;
}

export function collectFirstMatch<T, R>(arr: T[], fn: (matcher: Matcher<T>) => Matcher<T, R>): R | undefined {
    for (let i = 0; i < arr.length; i++) {
        const result = fn(match(arr[i])).orUndefined;
        if (result)
            return result;
    }
    return undefined;
}

export function findInstance<T, U>(arr: T[], u: new (...args: any[]) => U): U | undefined {
    const result = arr.find(t => t instanceof u);
    return result ? result as any as U : undefined;
}

>>>>>>> d51f7638
/**
 * Partitions an array into two arrays according to the predicate.
 *
 * @param arr   T[]
 * @param pred  A predicate of T => boolean
 * @return      A pair of T[]s. The first T[] consists of all elements that satisfy the predicate, the second T[]
 *              consists of all elements that don't. The relative order of the elements in the resulting T[] is the same
 *              as in the original T[].
 */
export function partition<T>(arr: T[], pred: (t: T) => boolean): [T[], T[]] {
    return arr.reduce<[T[], T[]]>((acc, next) => {
        if (pred(next)) {
            return [[...acc[0], next], acc[1]]
        } else {
            return [acc[0], [...acc[1], next]]
        }
    }, [[], []])
}

export function mapSome<T>(arr: T[], cond: (t: T) => boolean, fn: (t: T) => T): T[] {
    return arr.map(item => {
        if (cond(item)) {
            return fn(item)
        } else return item
    })
}

export function arrayStartsWith<T>(base: T[], start: T[]) {
    if (start.length > base.length) return false;

    for (let i = 0; i < start.length; i++) {
        if (! deepEquals(base[i], start[i])) {
            return false;
        }
    }

    return true;
}

<<<<<<< HEAD
=======
//****************
//* String Helpers
//****************

/**
 * Split a string by line breaks, keeping the line breaks in the results
 */
export function splitWithBreaks(outputStr: string): string[] {
    const result: string[] = [];
    const matches = outputStr.match(/[^\n]+\n?/g);
    if (matches)
        matches.forEach(line => result.push(line));
    return result;
}

export function positionIn(str: string, line: number, column: number): number {
    const lines = splitWithBreaks(str);
    const targetLine = Math.min(line - 1, lines.length);
    let pos = 0;
    let currentLine = 0;
    for (currentLine = 0; currentLine < targetLine; currentLine++) {
        pos += lines[currentLine].length;
    }

    if (currentLine < lines.length) {
        pos += column;
    }
    return pos;
}

>>>>>>> d51f7638
//****************
//* Other Helpers
//****************

export function isDescendant(el: HTMLElement, maybeAncestor: HTMLElement, bound?: HTMLElement): boolean {
    let current: HTMLElement | null = el;
    while (current && current !== bound) {
        if (current === maybeAncestor) {
            return true;
        }
        current = current.parentElement;
    }
    return false;
}

export function mapOpt<T, U>(value: T | undefined, fn: (arg: T) => U): U | undefined {
    if (value !== undefined) {
        return fn(value);
    }
    return undefined;
}

export type InterfaceOf<T> =
    T extends string ? T :
    T extends Array<infer U> ? Array<InterfaceOf<U>> :
    T extends Object ? {
        [P in keyof T]: InterfaceOf<T[P]>
    } :
    T

export class Deferred<T> implements Promise<T> {
    private _promise: Promise<T>;
    resolve: (value?: (PromiseLike<T> | T)) => void;
    reject: (reason?: any) => void;

    isSettled: boolean = false;

    // To implement Promise
    readonly [Symbol.toStringTag]: string;

    constructor() {
        this._promise = new Promise<T>((resolve, reject) => {
            // assign the resolve and reject functions to `this`
            // making them usable on the class instance
            this.resolve = resolve;
            this.reject = reject;
        });
        // bind `then` and `catch` to implement the same interface as Promise
        this.then = this._promise.then.bind(this._promise);
        this.catch = this._promise.catch.bind(this._promise);
        this[Symbol.toStringTag] = 'Promise';

        this.finally(() => {
            this.isSettled = true
        })
    }

    then<TResult1 = T, TResult2 = never>(onfulfilled?: ((value: T) => (PromiseLike<TResult1> | TResult1)) | undefined | null, onrejected?: ((reason: any) => (PromiseLike<TResult2> | TResult2)) | undefined | null): Promise<TResult1 | TResult2> {
        return this._promise.then(onfulfilled, onrejected);
    }

    catch<TResult = never>(onrejected?: ((reason: any) => (PromiseLike<TResult> | TResult)) | undefined | null): Promise<T | TResult> {
        return this._promise.catch(onrejected);
    }

    finally(onfinally?: (() => void) | undefined | null): Promise<T> {
        return this._promise.finally(onfinally);
    }

}

export function nameFromPath(path: string): string {
    return path.split(/\//g).pop()!;
}<|MERGE_RESOLUTION|>--- conflicted
+++ resolved
@@ -180,8 +180,6 @@
     })
 }
 
-<<<<<<< HEAD
-=======
 export function collectMatch<T, R>(arr: T[], fn: (matcher: Matcher<T>) => Matcher<T, R>): R[] {
     const result: R[] = [];
     arr.forEach(value => {
@@ -217,7 +215,6 @@
     return result ? result as any as U : undefined;
 }
 
->>>>>>> d51f7638
 /**
  * Partitions an array into two arrays according to the predicate.
  *
@@ -257,8 +254,6 @@
     return true;
 }
 
-<<<<<<< HEAD
-=======
 //****************
 //* String Helpers
 //****************
@@ -289,7 +284,6 @@
     return pos;
 }
 
->>>>>>> d51f7638
 //****************
 //* Other Helpers
 //****************
