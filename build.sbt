--- conflicted
+++ resolved
@@ -27,16 +27,11 @@
   }
 )
 
-<<<<<<< HEAD
 lazy val `polynote-runtime` = project.settings(
-  commonSettings
-=======
-val `polynote-runtime` = project.settings(
   commonSettings,
   libraryDependencies ++= Seq(
     "black.ninia" % "jep" % "3.8.2"
   )
->>>>>>> b9007769
 )
 
 val `polynote-kernel` = project.settings(
